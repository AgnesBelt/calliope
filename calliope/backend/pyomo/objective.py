"""
Copyright (C) 2013-2018 Calliope contributors listed in AUTHORS.

Licensed under the Apache 2.0 License (see LICENSE file).

objective.py
~~~~~~~~~~~~

Objective functions.

"""

import pyomo.core as po  # pylint: disable=import-error
from calliope.core.util.tools import load_function


def minmax_cost_optimization(backend_model, cost_class, sense):
    """
    Minimize or maximise total system cost for specified cost class.

    If unmet_demand is in use, then the calculated cost of unmet_demand is
    added or subtracted from the total cost in the opposite sense to the
    objective.

    .. container:: scrolling-wrapper

        .. math::

            min: z = \sum_{loc::tech_{cost}} cost(loc::tech, cost=cost_{k})) + \sum_{loc::carrier,timestep} unmet\_demand(loc::carrier, timestep) \\times bigM
            max: z = \sum_{loc::tech_{cost}} cost(loc::tech, cost=cost_{k})) - \sum_{loc::carrier,timestep} unmet\_demand(loc::carrier, timestep) \\times bigM

    """
    def obj_rule(backend_model):
        if hasattr(backend_model, 'unmet_demand'):
            unmet_demand = sum(
                backend_model.unmet_demand[loc_carrier, scenario, timestep]
                for loc_carrier in backend_model.loc_carriers
                for scenario in backend_model.scenarios
                for timestep in backend_model.timesteps
            ) * backend_model.bigM
            if sense == 'maximize':
                unmet_demand *= -1
        else:
            unmet_demand = 0

        return (
            sum(
<<<<<<< HEAD
                backend_model.cost['monetary', loc_tech, scenario]
=======
                backend_model.cost[cost_class, loc_tech]
>>>>>>> 6348b842
                for loc_tech in backend_model.loc_techs_cost
                for scenario in backend_model.scenarios
            ) + unmet_demand
        )

    backend_model.obj = po.Objective(sense=load_function('pyomo.core.' + sense),
                                     rule=obj_rule)
    backend_model.obj.domain = po.Reals


def check_feasibility(backend_model, **kwargs):
    """
    Dummy objective, to check that there are no conflicting constraints.

    .. container:: scrolling-wrapper

        .. math::

            min: z = 1

    """
    def obj_rule(backend_model):
        return 1

    backend_model.obj = po.Objective(sense=po.minimize, rule=obj_rule)
    backend_model.obj.domain = po.Reals


def risk_aware_cost_minimization(backend_model):
    """
    Minimizes total system monetary cost and the sum of conditional value at risk.
    Used as a default if a model does not specify another objective.

    .. math::

        min: z = \\sum_{scenarios} (
            probability(scenario) \\times
            \\sum_{loc::techs_{cost}} \\boldsymbol{cost}('monetary', loc::tech, scenario)
        ) + beta \\times (
            \\boldsymbol{\\xi} + \\frac{1}{1 - alpha} \\times
            \\sum_{scenarios} (
                probability(scenario) \\times \\boldsymbol{\\eta}(scenario)
            )
        )

    """

    # beta is the degree of risk aversion, which can be anything from 0 (no
    # risk aversion) to infinity (infinite risk aversion)
    beta = backend_model.beta
    # alpha is the percentile of the cost distribution associated with Value at
    # Risk (VaR)
    alpha = backend_model.alpha

    def cost_equation(backend_model, scenario):
        if hasattr(backend_model, 'unmet_demand'):
            unmet_demand = sum(
                backend_model.unmet_demand[loc_carrier, scenario, timestep]
                for loc_carrier in backend_model.loc_carriers
                for timestep in backend_model.timesteps
            ) * backend_model.bigM
        else:
            unmet_demand = 0

        return sum(
            backend_model.cost['monetary', loc_tech, scenario]
            for loc_tech in backend_model.loc_techs_cost
        ) + unmet_demand

    def obj_rule(backend_model):
        return (
            sum(
                backend_model.probability[scenario]
                * cost_equation(backend_model, scenario)
                for scenario in backend_model.scenarios
            ) + beta * (
                backend_model.xi + 1 / (1 - alpha) *
                sum(
                    backend_model.probability[scenario] *
                    backend_model.eta[scenario]
                    for scenario in backend_model.scenarios
                )
            )
        )

    backend_model.obj = po.Objective(sense=po.minimize, rule=obj_rule)
    backend_model.obj.domain = po.Reals<|MERGE_RESOLUTION|>--- conflicted
+++ resolved
@@ -45,11 +45,7 @@
 
         return (
             sum(
-<<<<<<< HEAD
-                backend_model.cost['monetary', loc_tech, scenario]
-=======
-                backend_model.cost[cost_class, loc_tech]
->>>>>>> 6348b842
+                backend_model.cost[cost_class, loc_tech, scenario]
                 for loc_tech in backend_model.loc_techs_cost
                 for scenario in backend_model.scenarios
             ) + unmet_demand
