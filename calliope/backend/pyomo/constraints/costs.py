--- conflicted
+++ resolved
@@ -210,17 +210,7 @@
         cost_prod = 0
 
     if loc_tech_is_in(backend_model, loc_tech, 'loc_techs_supply_plus') and cost_om_con:
-<<<<<<< HEAD
-        resource_eff = get_param(backend_model, 'resource_eff', (loc_tech, scenario, timestep))
-        if po.value(resource_eff) > 0:  # In case resource_eff is zero, to avoid an infinite value
-            # Dividing by r_eff here so we get the actual r used, not the r
-            # moved into storage...
-            cost_con = cost_om_con * weight * (backend_model.resource_con[loc_tech, scenario, timestep] / resource_eff)
-        else:
-            cost_con = 0
-=======
-        cost_con = cost_om_con * weight * backend_model.resource_con[loc_tech, timestep]
->>>>>>> 6348b842
+        cost_con = cost_om_con * weight * backend_model.resource_con[loc_tech, scenario, timestep]
     elif loc_tech_is_in(backend_model, loc_tech, 'loc_techs_supply') and cost_om_con:
         energy_eff = get_param(backend_model, 'energy_eff', (loc_tech, scenario, timestep))
         if po.value(energy_eff) > 0:  # in case energy_eff is zero, to avoid an infinite value
